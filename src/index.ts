#!/usr/bin/env node

import {
  McpServer,
  ResourceTemplate,
} from "@modelcontextprotocol/sdk/server/mcp.js";
import { StdioServerTransport } from "@modelcontextprotocol/sdk/server/stdio.js";
import {
  TextContent,
  CallToolResult,
} from "@modelcontextprotocol/sdk/types.js";
import axios, { AxiosInstance } from "axios";
import { z } from "zod";
import { v4 as uuidv4 } from "uuid";
import { readFileSync } from "fs";
import { join, dirname } from "path";
import { fileURLToPath } from "url";
import { markdownParse } from "./markdown-parser.js";

const __filename = fileURLToPath(import.meta.url);
const __dirname = dirname(__filename);

// =============================================================================
// SECTION 1: CONFIGURATION & TYPES
// =============================================================================

// Load block specifications from JSON
const blocksSpecification = (() => {
  try {
    return JSON.parse(readFileSync(join(__dirname, "blocks.json"), "utf-8"));
  } catch (error) {
    console.error("Error loading blocks specification:", error);
    return;
  }
})();

// Configuration schema
export const ConfigSchema = z.object({
  baseUrl: z.string().url(),
  username: z.string().optional(),
  password: z.string().optional(),
  token: z.string().optional(),
});

type Config = z.infer<typeof ConfigSchema>;

// Plone content interface
interface PloneContent {
  "@type": string;
  title: string;
  blocks?: Record<string, any>;
  blocks_layout?: { items: string[] };
  [key: string]: any;
}

// =============================================================================
// SECTION 2: CORE CLASSES
// =============================================================================

/**
 * BlockRegistry for centralizing block type management
 */
class BlockRegistry {
  private specifications: Record<string, any>;

  constructor(specs: Record<string, any>) {
    this.specifications = specs;
  }

  getBlockTypes(): string[] {
    return Object.keys(this.specifications);
  }

  getBlockTypesEnum(): [string, ...string[]] {
    const types = this.getBlockTypes();
    if (types.length === 0) {
      throw new Error("No block types available");
    }
    return types as [string, ...string[]];
  }

  getSpecifications(): Record<string, any> {
    return this.specifications;
  }

  getSpecification(blockType: string): any {
    return this.specifications[blockType];
  }
}

// Initialize block registry
const blockRegistry = new BlockRegistry(blocksSpecification);

/**
 * HTTP client for communicating with Plone REST API
 */
export class PloneClient {
  private axios: AxiosInstance;

  constructor(public config: Config) {
    this.config = config;

    // Remove trailing slash from baseUrl if present
    const baseUrl = config.baseUrl.replace(/\/$/, "");

    this.axios = axios.create({
      baseURL: `${baseUrl}/++api++`,
      headers: {
        Accept: "application/json",
        "Content-Type": "application/json",
      },
    });

    // Set up authentication
    if (config.token) {
      this.axios.defaults.headers.common[
        "Authorization"
      ] = `Bearer ${config.token}`;
    } else if (config.username && config.password) {
      this.axios.defaults.auth = {
        username: config.username,
        password: config.password,
      };
    }
  }

  // IMPROVEMENT: Centralize path normalization
  normalizePath(path: string): string {
    if (!path) return "/";
    // Remove trailing slash, ensure leading slash
    let normalized = path.replace(/\/$/, "");
    if (!normalized.startsWith("/") && normalized !== "") {
      normalized = `/${normalized}`;
    }
    return normalized;
  }

  async get(path: string, params?: Record<string, any>): Promise<any> {
    const normalizedPath = this.normalizePath(path);
    const response = await this.axios.get(normalizedPath, { params });
    return response.data;
  }

  async post(path: string, data?: any): Promise<any> {
    const normalizedPath = this.normalizePath(path);
    const response = await this.axios.post(normalizedPath, data);
    return response.data;
  }

  async patch(path: string, data?: any): Promise<any> {
    const normalizedPath = this.normalizePath(path);
    const response = await this.axios.patch(normalizedPath, data);
    return response.data;
  }

  async delete(path: string): Promise<any> {
    const normalizedPath = this.normalizePath(path);
    const response = await this.axios.delete(normalizedPath);
    return response.data;
  }
}

// =============================================================================
// SECTION 3: TOOL SCHEMAS
// =============================================================================

const PloneConfigureSchema = z.object({
  baseUrl: z
    .string()
    .url()
    .describe("Base URL of the Plone site (e.g., https://example.com/)"),
  username: z
    .string()
    .optional()
    .describe("Username for authentication (optional if using token)"),
  password: z
    .string()
    .optional()
    .describe("Password for authentication (optional if using token)"),
  token: z
    .string()
    .optional()
    .describe(
      "JWT token for authentication (optional if using username/password)"
    ),
});

const PloneGetContentSchema = z.object({
  path: z
    .string()
    .describe(
      "Path to content (e.g., '/parentDocument/document' or just '/' for root level)"
    ),
  expand: z
    .array(z.string())
    .optional()
    .describe(
      "Components to expand (e.g., ['breadcrumbs', 'actions', 'workflow'])"
    ),
});

const PloneCreateContentSchema = z.object({
  parentPath: z
    .string()
    .describe(
      "Path where to create the content (e.g., '/parentDocument' or '/' for root)"
    ),
  type: z
    .string()
    .describe(
      "Content type to create (e.g., 'Document', 'Event', 'News Item')"
    ),
  title: z.string().describe("Title of the new content"),
  description: z.string().optional().describe("Description of the new content"),
  id: z
    .string()
    .optional()
    .describe(
      "ID for the new content (optional, will be auto-generated if not provided)"
    ),
  blocks: z
    .record(z.any())
    .optional()
    .describe(
      "Volto blocks structure for the content, it specifies the blocks data and content"
    ),
  blocks_layout: z
    .record(z.any())
    .optional()
    .describe(
      "Volto blocks layout configuration, it specifies the order of blocks"
    ),
  additionalFields: z
    .record(z.any())
    .optional()
    .describe("Additional fields specific to the content type"),
});

const PloneUpdateContentSchema = z.object({
  path: z.string().describe("Path to the content to update"),
  title: z.string().optional().describe("New title"),
  description: z.string().optional().describe("New description"),
  blocks: z
    .record(z.any())
    .optional()
    .describe("Volto blocks structure for the content"),
  blocks_layout: z
    .record(z.any())
    .optional()
    .describe("Volto blocks layout configuration"),
  additionalFields: z
    .record(z.any())
    .optional()
    .describe("Additional fields to update"),
});

const PloneDeleteContentSchema = z.object({
  path: z.string().describe("Path to the content to delete"),
});

const PloneSearchSchema = z.object({
  query: z.string().optional().describe("Search query text"),
  portal_type: z
    .array(z.string())
    .optional()
    .describe("Content types to search for"),
  path: z.string().optional().describe("Path to search within"),
  review_state: z
    .array(z.string())
    .optional()
    .describe("Workflow states to filter by"),
  sort_on: z
    .string()
    .optional()
    .describe(
      "Field to sort by (e.g., 'modified', 'created', 'sortable_title')"
    ),
  sort_order: z
    .enum(["ascending", "descending"])
    .optional()
    .describe("Sort order"),
  b_size: z
    .number()
    .optional()
    .describe("Batch size (number of results per page)"),
  b_start: z.number().optional().describe("Batch start (for pagination)"),
});

const PloneGetWorkflowInfoSchema = z.object({
  path: z.string().describe("Path to the content"),
});

const PloneTransitionWorkflowSchema = z.object({
  path: z.string().describe("Path to the content"),
  transition: z.string().describe("Workflow transition to execute"),
  comment: z.string().optional().describe("Comment for the transition"),
});

const PloneGetVocabulariesSchema = z.object({
  vocabulary: z.string().describe("Vocabulary name"),
  title: z.string().optional().describe("Filter by title"),
  token: z.string().optional().describe("Filter by token"),
});

// Dynamic block schemas using centralized registry
const PloneAddBlockSchema = z.object({
  path: z.string().describe("Path to the content"),
  blockType: z
    .enum(blockRegistry.getBlockTypesEnum())
    .describe("Type of block to add"),
  blockData: z.record(z.any()).describe("Block-specific data"),
  position: z
    .number()
    .optional()
    .describe("Position to insert the block (optional, defaults to end)"),
});

const PloneUpdateBlockSchema = z.object({
  path: z.string().describe("Path to the content"),
  blockId: z.string().describe("ID of the block to update"),
  blockData: z.record(z.any()).describe("New block data"),
});

const PloneRemoveBlockSchema = z.object({
  path: z.string().describe("Path to the content"),
  blockId: z.string().describe("ID of the block to remove"),
});

const PloneCreateBlocksLayoutSchema = z.object({
  blocks: z
    .array(
      z.object({
        type: z
          .enum(blockRegistry.getBlockTypesEnum())
          .describe("Type of block to create"),
        data: z
          .record(z.any())
          .describe("Block-specific data following the block specification"),
        position: z
          .number()
          .optional()
          .describe(
            "Position in the layout (optional, defaults to sequential order)"
          ),
      })
    )
    .describe(
      "Array of block specifications to process. You MUST call plone_get_block_schemas first to see available block types and their required fields. You MUST follow the block specifications EXACTLY, DO NOT invent your own fields. The first block in the array should have @type 'title' to set the content title. DO NOT add the page title in a text block, use a title block instead. To change the title you must change the content object title field, NOT the title block."
    ),
});

const PloneGetBlockSchemasSchema = z.object({
  blockType: z
    .enum(blockRegistry.getBlockTypesEnum())
    .optional()
    .describe(
      "Specific block type to get schema for (optional, returns all if not specified)."
    ),
});

// =============================================================================
// SECTION 4: MAIN MCP SERVER CLASS
// =============================================================================

class PloneMCPServer {
  private server: McpServer;
  private client: PloneClient | null = null;
  private preparedBlocks: {
    blocks: Record<string, any>;
    blocks_layout: { items: string[] };
    timestamp: number; // IMPROVEMENT: Add timestamp for expiration
  } | null = null;
  private readonly PREPARED_BLOCKS_TTL = 60000; // 60 seconds TTL

  constructor() {
    this.server = new McpServer(
      {
        name: "plone-mcp-server",
        version: "1.0.0",
        description:
          "A comprehensive toolkit for managing a Plone CMS. Use these tools to create, read, update, delete (CRUD), and search for content. It also provides powerful features for managing Volto blocks and content workflows.",
      },
      {
        capabilities: {
          tools: {},
          prompts: {},
          resources: {},
        },
      }
    );

    this.setupToolHandlers();
    this.setupResources();
    this.setupPrompts();
    this.setupErrorHandling();
  }

  private setupErrorHandling(): void {
    this.server.server.onerror = (error: any) => {
      console.error("[MCP Error]", error);
    };

    process.on("SIGINT", async () => {
      await this.server.server.close();
      process.exit(0);
    });
  }

  // IMPROVEMENT: Consistent error wrapper
  private wrapError(operation: string, error: unknown): Error {
    if (error instanceof z.ZodError) {
      return new Error(`[${operation}] Invalid parameters: ${error.message}`);
    }
    return new Error(
      `[${operation}] ${error instanceof Error ? error.message : String(error)}`
    );
  }

  // =============================================================================
  // TOOL REGISTRATION
  // =============================================================================

  private setupToolHandlers(): void {
    // Configuration tools
    this.server.registerTool(
      "plone_configure",
      {
        title: "Configure Plone Connection",
        description:
          "Establishes and authenticates the connection to a Plone CMS. **Must be called first** before any other tool can be used. Example: plone_configure({baseUrl: 'https://demo.plone.org', username: 'admin', password: 'secret'})",
        inputSchema: PloneConfigureSchema.shape,
      },
      async (args) => this.handleConfigure(args)
    );

    // Content management tools
    this.server.registerTool(
      "plone_get_content",
      {
        title: "Get Plone Content",
        description:
          "Retrieves the full JSON data for a single content item from Plone using its path. Example: plone_get_content({path: '/news/latest-update'})",
        inputSchema: PloneGetContentSchema.shape,
      },
      async (args) => this.handleGetContent(args)
    );

    this.server.registerTool(
      "plone_create_content",
      {
        title: "Create Plone Content",
        description:
          "Creates a new content item (e.g., a page or news article) in Plone. To add complex block-based content, first prepare the structure with `plone_create_blocks_layout`, then call this tool. Example: plone_create_content({parentPath: '/', type: 'Document', title: 'My Page', description: 'A sample page'})",
        inputSchema: PloneCreateContentSchema.shape,
      },
      async (args) => this.handleCreateContent(args)
    );

    this.server.registerTool(
      "plone_update_content",
      {
        title: "Update Plone Content",
        description:
          "Modifies an existing content item in Plone. Can update metadata (like title) and/or replace the entire block structure. Use `plone_create_blocks_layout` to prepare complex block updates. Example: plone_update_content({path: '/my-page', title: 'Updated Title'})",
        inputSchema: PloneUpdateContentSchema.shape,
      },
      async (args) => this.handleUpdateContent(args)
    );

    this.server.registerTool(
      "plone_delete_content",
      {
        title: "Delete Plone Content",
        description:
          "Permanently deletes a content item from Plone using its path. Example: plone_delete_content({path: '/old-content'})",
        inputSchema: PloneDeleteContentSchema.shape,
      },
      async (args) => this.handleDeleteContent(args)
    );

    // Search and discovery tools
    this.server.registerTool(
      "plone_search",
      {
        title: "Search Plone Content",
        description:
          "Performs a detailed search for content items, allowing filters by text, content type, path, and workflow state. Example: plone_search({query: 'annual report', portal_type: ['Document'], review_state: ['published']})",
        inputSchema: PloneSearchSchema.shape,
      },
      async (args) => this.handleSearch(args)
    );

    this.server.registerTool(
      "plone_get_site_info",
      {
        title: "Get Site Information",
        description:
          "Retrieves top-level information and metadata about the connected Plone site, such as available languages and Plone version.",
        inputSchema: {},
      },
      async (args) => this.handleGetSiteInfo(args)
    );

    this.server.registerTool(
      "plone_get_types",
      {
        title: "Get Content Types",
        description:
          "Lists all available content types that can be created in the Plone site (e.g., 'Document', 'Event').",
        inputSchema: {},
      },
      async (args) => this.handleGetTypes(args)
    );

    this.server.registerTool(
      "plone_get_vocabularies",
      {
        title: "Get Vocabulary Values",
        description:
          "Fetches the allowed values for a specific field, such as a list of categories or tags. Useful for finding valid inputs for content fields. Example: plone_get_vocabularies({vocabulary: 'plone.app.vocabularies.Keywords'})",
        inputSchema: PloneGetVocabulariesSchema.shape,
      },
      async (args) => this.handleGetVocabularies(args)
    );

    // Workflow tools
    this.server.registerTool(
      "plone_get_workflow_info",
      {
        title: "Get Workflow Information",
        description:
          "Shows the current workflow state (e.g., 'Published', 'Private') and available transitions for a content item. Example: plone_get_workflow_info({path: '/my-document'})",
        inputSchema: PloneGetWorkflowInfoSchema.shape,
      },
      async (args) => this.handleGetWorkflowInfo(args)
    );

    this.server.registerTool(
      "plone_transition_workflow",
      {
        title: "Execute Workflow Transition",
        description:
          "Changes the workflow state of a content item by executing a specific transition, like 'publish' or 'submit'. Example: plone_transition_workflow({path: '/my-document', transition: 'publish'})",
        inputSchema: PloneTransitionWorkflowSchema.shape,
      },
      async (args) => this.handleTransitionWorkflow(args)
    );

    // Block management tools
    this.server.registerTool(
      "plone_get_block_schemas",
      {
        title: "Get Block Schemas",
        description:
          "Lists all available Volto block types (e.g., 'slate', 'teaser', 'button') and their required data schemas. **Essential for understanding how to construct blocks.** Example: plone_get_block_schemas({blockType: 'teaser'})",
        inputSchema: PloneGetBlockSchemasSchema.shape,
      },
      async (args) => this.handleGetBlockSchemas(args)
    );

    this.server.registerTool(
      "plone_create_blocks_layout",
      {
        title: "Prepare Blocks Layout",
        description:
          "Prepares a complete block structure in memory (valid for 60 seconds). This structure is then used by the **next immediate call** to `plone_create_content` or `plone_update_content`. Use `plone_get_block_schemas` to learn what data each block type needs. Example: plone_create_blocks_layout({blocks: [{type: 'text', data: {text: 'Hello World'}}]})",
        inputSchema: PloneCreateBlocksLayoutSchema.shape,
      },
      async (args) => this.handleCreateBlocksLayout(args)
    );

    this.server.registerTool(
      "plone_add_single_block",
      {
        title: "Add Single Block",
        description:
          "Adds a single new block to an existing content item without replacing other blocks. Specify the block type, data, and optional position. Example: plone_add_single_block({path: '/my-page', blockType: 'text', blockData: {text: 'New paragraph'}})",
        inputSchema: PloneAddBlockSchema.shape,
      },
      async (args) => this.handleAddBlock(args)
    );

    this.server.registerTool(
      "plone_update_single_block",
      {
        title: "Update Single Block",
        description:
          "Modifies the data of a single, existing block within a content item, identified by its block ID. Example: plone_update_single_block({path: '/my-page', blockId: 'abc123', blockData: {text: 'Updated text'}})",
        inputSchema: PloneUpdateBlockSchema.shape,
      },
      async (args) => this.handleUpdateBlock(args)
    );

    this.server.registerTool(
      "plone_remove_single_block",
      {
        title: "Remove Single Block",
        description:
          "Deletes a single block from a content item, identified by its block ID. Example: plone_remove_single_block({path: '/my-page', blockId: 'abc123'})",
        inputSchema: PloneRemoveBlockSchema.shape,
      },
      async (args) => this.handleRemoveBlock(args)
    );
  }

  // =============================================================================
  // TOOL HANDLERS - Configuration and Content Management
  // =============================================================================

  private requireClient(): PloneClient {
    if (!this.client) {
      throw new Error(
        "Plone client not configured. Please run plone_configure first."
      );
    }
    return this.client;
  }

  private async handleConfigure(args: unknown): Promise<CallToolResult> {
    try {
      const config = PloneConfigureSchema.parse(args);
      this.client = new PloneClient(config);

      // Test the connection
      await this.client.get("/");

      const textContent: TextContent = {
        type: "text",
        text: `Successfully configured connection to Plone site: ${config.baseUrl}`,
      };
      return { content: [textContent] };
    } catch (error) {
      throw this.wrapError("Configure", error);
    }
  }

  private async handleGetContent(args: unknown): Promise<CallToolResult> {
    try {
      const { path, expand } = PloneGetContentSchema.parse(args);
      const client = this.requireClient();

      const params: Record<string, any> = {};
      if (expand && expand.length > 0) {
        params.expand = expand.join(",");
      }

      const content = await client.get(path, params);

      return {
        content: [
          {
            type: "text",
            text: JSON.stringify(content, null, 2),
          },
        ],
      };
    } catch (error) {
      throw this.wrapError("GetContent", error);
    }
  }

  private async handleCreateContent(args: unknown): Promise<CallToolResult> {
    try {
      const parsedArgs = PloneCreateContentSchema.parse(args);
      const client = this.requireClient();
      const {
        parentPath,
        type,
        title,
        description,
        id,
        blocks,
        blocks_layout,
        additionalFields,
      } = parsedArgs;

      const data: any = {
        "@type": type,
        title,
      };

      if (description) data.description = description;
      if (id) data.id = id;

      // Use the centralized helper to process blocks
      const blockData = this._handleBlockProcessing(
        blocks,
        blocks_layout,
        false
      );
      if (blockData) {
        data.blocks = blockData.blocks;
        data.blocks_layout = blockData.blocks_layout;
      }

      if (additionalFields) Object.assign(data, additionalFields);

      const content = await client.post(parentPath, data);

      return {
        content: [
          {
            type: "text",
            text: JSON.stringify(content, null, 2),
          },
        ],
      };
    } catch (error) {
      // Ensure prepared blocks are cleared on any error
      if (this.preparedBlocks) {
        this.preparedBlocks = null;
      }
      throw this.wrapError("CreateContent", error);
    }
  }

  private async handleUpdateContent(args: unknown): Promise<CallToolResult> {
    try {
      const parsedArgs = PloneUpdateContentSchema.parse(args);
      const client = this.requireClient();
      const {
        path,
        title,
        description,
        blocks,
        blocks_layout,
        additionalFields,
      } = parsedArgs;

      if (!path) {
        throw new Error("Path is required for updating content");
      }

      const data: any = {};
      if (title !== undefined) data.title = title;
      if (description !== undefined) data.description = description;

      // Use the centralized helper, which will return null if no block changes are needed
      const blockData = this._handleBlockProcessing(
        blocks,
        blocks_layout,
        true
      );
      if (blockData) {
        data.blocks = blockData.blocks;
        data.blocks_layout = blockData.blocks_layout;
      }

      if (additionalFields) Object.assign(data, additionalFields);

      if (Object.keys(data).length === 0) {
        throw new Error("No changes specified for update");
      }

      const content = await client.patch(path, data);

      return {
        content: [
          {
            type: "text",
            text: JSON.stringify(content, null, 2),
          },
        ],
      };
    } catch (error) {
      if (this.preparedBlocks) {
        this.preparedBlocks = null;
      }
      throw this.wrapError("UpdateContent", error);
    }
  }

  private async handleDeleteContent(args: unknown): Promise<CallToolResult> {
    try {
      const { path } = PloneDeleteContentSchema.parse(args);
      const client = this.requireClient();

      await client.delete(path);

      return {
        content: [
          {
            type: "text",
            text: `Successfully deleted content at path: ${path}`,
          },
        ],
      };
    } catch (error) {
      throw this.wrapError("DeleteContent", error);
    }
  }

  // =============================================================================
  // TOOL HANDLERS - Search and Site Information
  // =============================================================================

  private async handleSearch(args: unknown): Promise<CallToolResult> {
    try {
      const parsedArgs = PloneSearchSchema.parse(args);
      const client = this.requireClient();
      const {
        query,
        portal_type,
        path,
        review_state,
        sort_on,
        sort_order,
        b_size,
        b_start,
      } = parsedArgs;

      const params: Record<string, any> = {};

      if (query) params.SearchableText = query;
      if (portal_type) params.portal_type = portal_type;
      if (path) params.path = path;
      if (review_state) params.review_state = review_state;
      if (sort_on) params.sort_on = sort_on;
      if (sort_order) params.sort_order = sort_order;
      if (b_size) params.b_size = b_size;
      if (b_start) params.b_start = b_start;

      const results = await client.get("/@search", params);

      return {
        content: [
          {
            type: "text",
            text: JSON.stringify(results, null, 2),
          },
        ],
      };
    } catch (error) {
      throw this.wrapError("Search", error);
    }
  }

  private async handleGetSiteInfo(_args: unknown): Promise<CallToolResult> {
    try {
      const client = this.requireClient();
      const siteInfo = await client.get("/");

      return {
        content: [
          {
            type: "text",
            text: JSON.stringify(siteInfo, null, 2),
          },
        ],
      };
    } catch (error) {
      throw this.wrapError("GetSiteInfo", error);
    }
  }

  private async handleGetTypes(_args: unknown): Promise<CallToolResult> {
    try {
      const client = this.requireClient();
      const types = await client.get("/@types");

      return {
        content: [
          {
            type: "text",
            text: JSON.stringify(types, null, 2),
          },
        ],
      };
    } catch (error) {
      throw this.wrapError("GetTypes", error);
    }
  }

  private async handleGetVocabularies(args: unknown): Promise<CallToolResult> {
    try {
      const parsedArgs = PloneGetVocabulariesSchema.parse(args);
      const client = this.requireClient();
      const { vocabulary, title, token } = parsedArgs;

      const params: Record<string, any> = {};
      if (title) params.title = title;
      if (token) params.token = token;

      const vocabularies = await client.get(
        `/@vocabularies/${vocabulary}`,
        params
      );

      return {
        content: [
          {
            type: "text",
            text: JSON.stringify(vocabularies, null, 2),
          },
        ],
      };
    } catch (error) {
      throw this.wrapError("GetVocabularies", error);
    }
  }

  // =============================================================================
  // TOOL HANDLERS - Workflow
  // =============================================================================

  private async handleGetWorkflowInfo(args: unknown): Promise<CallToolResult> {
    try {
      const { path } = PloneGetWorkflowInfoSchema.parse(args);
      const client = this.requireClient();

      const workflow = await client.get(`${path}/@workflow`);

      return {
        content: [
          {
            type: "text",
            text: JSON.stringify(workflow, null, 2),
          },
        ],
      };
    } catch (error) {
      throw this.wrapError("GetWorkflowInfo", error);
    }
  }

  private async handleTransitionWorkflow(
    args: unknown
  ): Promise<CallToolResult> {
    try {
      const { path, transition, comment } =
        PloneTransitionWorkflowSchema.parse(args);
      const client = this.requireClient();

      const data: any = { transition };
      if (comment) data.comment = comment;

      const result = await client.post(`${path}/@workflow/${transition}`, data);

      return {
        content: [
          {
            type: "text",
            text: JSON.stringify(result, null, 2),
          },
        ],
      };
    } catch (error) {
      throw this.wrapError("TransitionWorkflow", error);
    }
  }

  // =============================================================================
  // TOOL HANDLERS - Block Management
  // =============================================================================

  private async handleGetBlockSchemas(args: unknown): Promise<CallToolResult> {
    try {
      const { blockType } = PloneGetBlockSchemasSchema.parse(args);

      if (blockType) {
        const spec = blockRegistry.getSpecification(blockType);
        if (!spec) {
          throw new Error(
            `Unknown block type: ${blockType}. Available types: ${blockRegistry
              .getBlockTypes()
              .join(", ")}`
          );
        }

        return {
          content: [
            {
              type: "text",
              text: JSON.stringify(
                {
                  blockType: blockType,
                  specification: spec,
                  example: this.getBlockExample(blockType),
                },
                null,
                2
              ),
            },
          ],
        };
      }

      // Return all block schemas with examples
      const examples: Record<string, any> = {};
      for (const type of blockRegistry.getBlockTypes()) {
        examples[type] = this.getBlockExample(type);
      }

      return {
        content: [
          {
            type: "text",
            text: JSON.stringify(
              {
                availableTypes: blockRegistry.getBlockTypes(),
                specifications: blockRegistry.getSpecifications(),
                examples: examples,
              },
              null,
              2
            ),
          },
        ],
      };
    } catch (error) {
      throw this.wrapError("GetBlockSchemas", error);
    }
  }

  private async handleCreateBlocksLayout(
    args: unknown
  ): Promise<CallToolResult> {
    try {
      const { blocks } = PloneCreateBlocksLayoutSchema.parse(args);

      const processedBlocks: Record<string, any> = {};
      const blockIds: string[] = [];
      const blockInfo: Array<{ id: string; type: string }> = [];

      // Process each block in the array
      for (const blockSpec of blocks) {
        const blockId = this.generateBlockId();
        const processedBlock = this.processBlock(
          blockSpec.type,
          blockSpec.data
        );

        processedBlocks[blockId] = processedBlock;
        blockIds.push(blockId);
        blockInfo.push({ id: blockId, type: blockSpec.type });
      }

      // Store the prepared blocks for immediate use with timestamp
      this.preparedBlocks = {
        blocks: processedBlocks,
        blocks_layout: { items: blockIds },
        timestamp: Date.now(),
      };

      return {
        content: [
          {
            type: "text" as const,
<<<<<<< HEAD
            text: `Successfully prepared ${
              blocks.length
            } blocks for next create/update operation (valid for 60 seconds). Blocks ready: ${blockInfo
              .map(block => `${block.type}:[${block.id}]`)
              .join(", ")}`,
=======
            text: `Successfully prepared ${blocks.length
              } blocks for next create/update operation (valid for 60 seconds). Blocks ready: ${blockIds.join(
                ", "
              )}`,
>>>>>>> 5830b2b8
          },
        ],
      };
    } catch (error) {
      // Clear prepared blocks on error
      this.preparedBlocks = null;
      throw this.wrapError("CreateBlocksLayout", error);
    }
  }

  private async handleAddBlock(args: unknown): Promise<CallToolResult> {
    try {
      const { path, blockType, blockData, position } =
        PloneAddBlockSchema.parse(args);
      const client = this.requireClient();

      // First get the current content
      const content: PloneContent = await client.get(path);

      const blocks = content.blocks || {};
      const blocks_layout = content.blocks_layout || { items: [] };

      // Generate new block ID
      const blockId = this.generateBlockId();

      // Process block using centralized logic
<<<<<<< HEAD
      try {
        blocks[blockId] = this.processBlock(blockType, blockData);
      } catch (error) {
        throw new Error(`Error processing block data: ${error instanceof Error ? error.message : String(error)}`);
      }

=======
      blocks[blockId] = this.processBlock(blockType, blockData);
>>>>>>> 5830b2b8
      // Insert at specified position or at the end
      if (
        position !== undefined &&
        position >= 0 &&
        position <= blocks_layout.items.length
      ) {
        blocks_layout.items.splice(position, 0, blockId);
      } else {
        blocks_layout.items.push(blockId);
      }

      // Update the content
      const updatedContent = await client.patch(path, {
        blocks,
        blocks_layout,
      });

      return {
        content: [
          {
            type: "text" as const,
            text: JSON.stringify(updatedContent, null, 2),
          },
        ],
      };
    } catch (error) {
      throw this.wrapError("AddBlock", error);
    }
  }

  private async handleUpdateBlock(args: unknown): Promise<CallToolResult> {
    try {
      const { path, blockId, blockData } = PloneUpdateBlockSchema.parse(args);
      const client = this.requireClient();

      // First get the current content
      const content: PloneContent = await client.get(path);

      const blocks = content.blocks || {};

      if (!blocks[blockId]) {
        const availableBlockIds = Object.keys(blocks);
        throw new Error(
          `Block with ID '${blockId}' not found. Available block IDs: ${availableBlockIds.join(
            ", "
          )}`
        );
      }

      // Update the specific block
      blocks[blockId] = {
        ...blocks[blockId],
        ...blockData,
      };

      // Update the content
      const updatedContent = await client.patch(path, { blocks });

      return {
        content: [
          {
            type: "text" as const,
            text: JSON.stringify(updatedContent, null, 2),
          },
        ],
      };
    } catch (error) {
      throw this.wrapError("UpdateBlock", error);
    }
  }

  private async handleRemoveBlock(args: unknown): Promise<CallToolResult> {
    try {
      const { path, blockId } = PloneRemoveBlockSchema.parse(args);
      const client = this.requireClient();

      // First get the current content
      const content: PloneContent = await client.get(path);

      const blocks = content.blocks || {};
      const blocks_layout = content.blocks_layout || { items: [] };

      if (!blocks[blockId]) {
        const availableBlockIds = Object.keys(blocks);
        throw new Error(
          `Block with ID '${blockId}' not found. Available block IDs: ${availableBlockIds.join(
            ", "
          )}`
        );
      }

      // Remove the block
      delete blocks[blockId];

      // Remove from layout
      const index = blocks_layout.items.indexOf(blockId);
      if (index > -1) {
        blocks_layout.items.splice(index, 1);
      }

      // Update the content
      const updatedContent = await client.patch(path, {
        blocks,
        blocks_layout,
      });

      return {
        content: [
          {
            type: "text" as const,
            text: JSON.stringify(updatedContent, null, 2),
          },
        ],
      };
    } catch (error) {
      throw this.wrapError("RemoveBlock", error);
    }
  }

  // =============================================================================
  // SECTION 5: HELPER METHODS
  // =============================================================================

  // Check if the url is an image address, to avoid creation of blank image blocks
  private isImageURL(url: string): boolean {
    return /\.(jpeg|jpg|gif|png|svg)(\?.*)?(#.*)?$/i.test(url);
  }

  // IMPROVEMENT: Check for expired prepared blocks
  private isExpiredPreparedBlocks(): boolean {
    if (!this.preparedBlocks) return true;
    return (
      Date.now() - this.preparedBlocks.timestamp > this.PREPARED_BLOCKS_TTL
    );
  }

  /**
   * Centralized logic for processing blocks and layout for create/update operations.
   * It handles blocks from direct arguments, prepared state, or defaults.
   * It also enforces that a title block exists and is the first item in the layout.
   * @param blocks - Blocks from tool arguments.
   * @param blocks_layout - Blocks layout from tool arguments.
   * @param isUpdate - Flag to indicate if this is for an update operation, which has slightly different rules.
   * @returns An object with final blocks and layout, or null if no block operations should occur.
   */
  private _handleBlockProcessing(
    blocks: Record<string, any> | undefined,
    blocks_layout: Record<string, any> | undefined,
    isUpdate: boolean = false
  ): {
    blocks: Record<string, any>;
    blocks_layout: { items: string[] };
  } | null {
    // Determine if we should process blocks at all
    const hasProvidedBlocks = blocks || blocks_layout;
    const hasPreparedBlocks =
      this.preparedBlocks !== null && !this.isExpiredPreparedBlocks();

    if (!hasProvidedBlocks && !hasPreparedBlocks) {
      // For updates, if no blocks are provided, do nothing.
      // For creates, we will add a default title block later.
      if (isUpdate) {
        return null;
      }
    }

    // Use prepared blocks if available and not expired, otherwise use provided args
    let finalBlocks: Record<string, any>;
    let finalLayout: string[];

    if (hasPreparedBlocks && this.preparedBlocks) {
      finalBlocks = this.preparedBlocks.blocks;
      finalLayout = this.preparedBlocks.blocks_layout.items;
    } else {
      finalBlocks = blocks || {};
      finalLayout = blocks_layout?.items || Object.keys(finalBlocks);
    }

    // Always clear prepared blocks after they are consumed
    this.preparedBlocks = null;

    // Find the existing title block
    let titleBlockId = finalLayout.find(
      (id: string) => finalBlocks[id]?.["@type"] === "title"
    );

    if (!titleBlockId) {
      // If no title block exists, create one and add it to the front
      titleBlockId = this.generateBlockId();
      finalLayout.unshift(titleBlockId);
    } else if (finalLayout[0] !== titleBlockId) {
      // If it exists but isn't first, move it to the front
      finalLayout = finalLayout.filter((id: string) => id !== titleBlockId);
      finalLayout.unshift(titleBlockId);
    }

    // ALWAYS ensure the title block is clean and contains only the @type
    finalBlocks[titleBlockId] = { "@type": "title" };

    return {
      blocks: finalBlocks,
      blocks_layout: { items: finalLayout },
    };
  }

  private generateBlockId(): string {
    return uuidv4();
  }

  /**
   * Process a block
   */
  private processBlock(
    blockType: string,
    blockData: Record<string, any>
  ): Record<string, any> {
    if (blockType === "slate" || blockType === "text") {
      // Convert text block to Slate format
      const textContent = blockData.text || "";
      return {
        "@type": "slate",
        plaintext: textContent,
        value: markdownParse(textContent),
        theme: blockData.theme || "default",
      };
    }
    else if (blockType === "image") {
      //check if url received is an url for image
      if (!this.isImageURL(blockData.url)) {
        throw this.wrapError("ProcessBlock", `Invalid image URL: ${blockData.url}`);
      }
      return {
        ...blockData,
        "@type": "image",
      }
    }
    else {
      return {
        ...blockData,
        "@type": blockType,
      };
    }
  }

  /**
   * Get example block data for documentation
   */
  private getBlockExample(blockType: string): any {
    const examples: Record<string, any> = {
      teaser: {
        href: "/news/latest-updates",
        title: "Latest Company Updates",
        head_title: "News",
        description: "Read about our recent achievements and announcements",
        preview_image: "/images/news-preview.jpg",
        theme: "default",
        styles: {
          align: "left",
        },
      },
      slate: {
        text: "This is a paragraph of text content that will be converted to Slate format.",
        theme: "default",
      },
      __button: {
        href: "/contact",
        title: "Contact Us",
        theme: "default",
        styles: {
          "align:noprefix": {
            "--block-alignment": "var(--align-center)",
          },
          "blockWidth:noprefix": {
            "--block-width": "var(--default-container-width)",
          },
        },
      },
      separator: {
        theme: "default",
        styles: {
          "align:noprefix": {
            "--block-alignment": "var(--align-left)",
          },
          "blockWidth:noprefix": {
            "--block-width": "var(--narrow-container-width)",
          },
          shortLine: true,
        },
      },
    };

    return examples[blockType] || {};
  }

  // =============================================================================
  // RESOURCES SETUP
  // =============================================================================

  private setupResources(): void {
    // Dynamic Plone content resource
    this.server.registerResource(
      "plone-content",
      new ResourceTemplate("plone://{path}", { list: undefined }),
      {
        title: "Plone Content Item",
        description:
          "Provides direct read-only access to the full JSON of a Plone content item via its path.",
      },
      async (uri, { path }) => {
        if (!this.client) {
          throw new Error(
            "Plone client not configured. Please run plone_configure first."
          );
        }

        const normalizedPath = this.client.normalizePath(
          typeof path === "string" ? path : path[0] || ""
        );
        const content = await this.client.get(normalizedPath);

        return {
          contents: [
            {
              uri: uri.href,
              text: JSON.stringify(content, null, 2),
              mimeType: "application/json",
            },
          ],
        };
      }
    );

    // Plone site information resource
    this.server.registerResource(
      "plone-site",
      "plone://site",
      {
        title: "Plone Site Information",
        description:
          "Provides direct read-only access to the Plone site's root information object.",
      },
      async (uri) => {
        if (!this.client) {
          throw new Error(
            "Plone client not configured. Please run plone_configure first."
          );
        }

        const siteInfo = await this.client.get("/");

        return {
          contents: [
            {
              uri: uri.href,
              text: JSON.stringify(siteInfo, null, 2),
              mimeType: "application/json",
            },
          ],
        };
      }
    );

    // Plone content types resource
    this.server.registerResource(
      "plone-types",
      "plone://types",
      {
        title: "Plone Content Types",
        description:
          "Provides direct read-only access to the list of available content types.",
      },
      async (uri) => {
        if (!this.client) {
          throw new Error(
            "Plone client not configured. Please run plone_configure first."
          );
        }

        const types = await this.client.get("/@types");

        return {
          contents: [
            {
              uri: uri.href,
              text: JSON.stringify(types, null, 2),
              mimeType: "application/json",
            },
          ],
        };
      }
    );
  }

  // =============================================================================
  // PROMPTS SETUP
  // =============================================================================

  private setupPrompts(): void {
    // Content creation workflow prompts
    this.server.registerPrompt(
      "create-page-workflow",
      {
        title: "Create a Single Web Page",
        description:
          "A guided workflow to create a single web page with specific content and structure.",
        argsSchema: {
          contentType: z
            .string()
            .describe(
              "Type of content to create (e.g., 'Document', 'News Item')"
            ),
          purpose: z.string().describe("The purpose or topic of the page"),
          audience: z
            .string()
            .optional()
            .describe("The target audience for the page"),
        },
      },
      ({ contentType, purpose, audience }) => ({
        messages: [
          {
            role: "user",
            content: {
              type: "text" as const,
              text: `My goal is to create a new ${contentType} page about "${purpose}"${audience ? ` for an audience of ${audience}` : ""
                }. Perform the following steps:

1.  Ensure the Plone connection is configured.
2.  Determine the best parent path for this new content.
3.  Create the page with a fitting title and description.
4.  Add relevant content blocks (like text and images) to build out the page.
5.  Finally, publish the page by transitioning its workflow state.

Begin with the first step.`,
            },
          },
        ],
      })
    );
    this.server.registerPrompt(
      "create-example-site-workflow",
      {
        title: "Create a Multi-Page Example Site",
        description:
          "A guided workflow to create a small, multi-page example website with interconnected content.",
        argsSchema: {
          contentTypes: z
            .string()
            .describe(
              "Types of content to create (e.g., 'Documents, News Items')"
            ),
          purpose: z
            .string()
            .describe("The overall theme or topic of the site"),
          audience: z
            .string()
            .optional()
            .describe("The target audience for the site"),
          numberOfPages: z
            .string()
            .optional()
            .describe("The number of pages to create (default is 3)"),
        },
      },
      ({ contentTypes, purpose, numberOfPages = "3", audience }) => ({
        messages: [
          {
            role: "user",
            content: {
              type: "text" as const,
              text: `My goal is to create an example site with ${numberOfPages} pages of type ${contentTypes}, all centered around the theme of "${purpose}"${audience ? `, aimed at an audience of ${audience}` : ""
                }. Follow this plan:

1.  Ensure the Plone connection is configured.
2.  Establish a logical folder (Document type objects can be used as folders) structure for the new pages.
3.  Create each of the ${numberOfPages} pages with appropriate titles, descriptions, and content.
4.  Populate each page with relevant and structured content blocks.
5.  Ensure all created pages are published.

Begin this process step-by-step.`,
            },
          },
        ],
      })
    );
  }

  // =============================================================================
  // SERVER RUNTIME
  // =============================================================================

  async run(): Promise<void> {
    const transport = new StdioServerTransport();
    await this.server.connect(transport);
    console.error("Plone MCP server running on stdio");
  }
}

// =============================================================================
// MAIN ENTRY POINT
// =============================================================================

const server = new PloneMCPServer();
server.run().catch(console.error);<|MERGE_RESOLUTION|>--- conflicted
+++ resolved
@@ -1046,18 +1046,11 @@
         content: [
           {
             type: "text" as const,
-<<<<<<< HEAD
             text: `Successfully prepared ${
               blocks.length
             } blocks for next create/update operation (valid for 60 seconds). Blocks ready: ${blockInfo
               .map(block => `${block.type}:[${block.id}]`)
               .join(", ")}`,
-=======
-            text: `Successfully prepared ${blocks.length
-              } blocks for next create/update operation (valid for 60 seconds). Blocks ready: ${blockIds.join(
-                ", "
-              )}`,
->>>>>>> 5830b2b8
           },
         ],
       };
@@ -1084,16 +1077,12 @@
       const blockId = this.generateBlockId();
 
       // Process block using centralized logic
-<<<<<<< HEAD
       try {
         blocks[blockId] = this.processBlock(blockType, blockData);
       } catch (error) {
         throw new Error(`Error processing block data: ${error instanceof Error ? error.message : String(error)}`);
       }
 
-=======
-      blocks[blockId] = this.processBlock(blockType, blockData);
->>>>>>> 5830b2b8
       // Insert at specified position or at the end
       if (
         position !== undefined &&
