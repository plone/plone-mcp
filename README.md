# Plone MCP Server

A Model Context Protocol (MCP) server for integrating MCP clients with Plone CMS via REST API. Enables content management, search, workflow operations, and Volto blocks management.

<<<<<<< HEAD
## Features

- **Authentication**: Connect and authenticate against an existing Plone instance (Support for both JWT tokens and basic authentication)
- **Content Management**: Create, read, update, and delete content objects (including all Plone core content types)
- **Volto Blocks Support**: Full support for Plone 6 blocks-based content editing
- **Block Management**: Add, update, and remove individual blocks from content
- **Rich Block Types**: Support for all major Volto block types (text, image, teaser, listing, etc.)
- **Search**: Full-text search across Plone content
- **Workflow**: View workflow states and execute transitions
- **Site Information**: Access site configuration and available content types
- **Vocabularies**: Query Plone vocabularies for form fields

## Installation
=======
## Quick Start using Claude Desktop as an example
>>>>>>> 983a5382

1. **Install**
```bash
git clone git@github.com:kitconcept/plone-mcp.git
cd plone-mcp
pnpm run build
```

2. **Configure Claude Desktop**

Add to Claude's configuration file:
- macOS: `~/Library/Application Support/Claude/claude_desktop_config.json`
- Windows: `%APPDATA%\Claude\claude_desktop_config.json`

```json
{
  "mcpServers": {
    "plone": {
<<<<<<< HEAD
      "command": "/path/to/node/v22.15.0/bin/node",
      "args": ["/path/to/plone-mcp/dist/index.js"],
      "env": {}
=======
      "command": "node",
      "args": ["/absolute/path/to/plone-mcp/dist/index.js"]
>>>>>>> 983a5382
    }
  }
}
```

3. **Restart Claude Desktop**

<<<<<<< HEAD
```
{
  "mcpServers": {
    "plone": {
      "command": "/Users/timo/.nvm/versions/node/v22.19.0/bin/node",
      "args": ["/Users/timo/workspace/kitconcept/plone-mcp/dist/index.js"],
      "env": {}
    }
  }
}
```

Then restart Claude Desktop.

Claude Desktop should now show `plone-mcp` under Claude > Settings > Connectors.

### With ChatGPT (OpenAI)

todo

### Configuration

Before using any other tools, configure the connection to your Plone site:

```
=======
4. **Connect to Plone** (by requesting it to Claude, while providing necessary url and credentials)
```javascript
>>>>>>> 983a5382
plone_configure({
  "baseUrl": "https://demo.plone.org",
  "username": "admin",
  "password": "admin"
})
```

## Prerequisites

- Node.js 18+
- pnpm 8+
- Plone 6.0+ site with REST API

## Core Features

- **Content Management**: CRUD operations on all Plone content types
- **Block System**: Create and manage Volto blocks
- **Search**: Full-text search with filtering and sorting
- **Workflow**: Manage publication states and transitions
- **Site Info**: Access content types, vocabularies, and site configuration

## Essential Tools

| Tool | Description | Example |
|------|-------------|---------|
| `plone_configure` | Connect to Plone (required first) | `plone_configure({baseUrl, username, password})` |
| `plone_get_content` | Get content by path | `plone_get_content({path: "/news"})` |
| `plone_create_content` | Create new content | `plone_create_content({parentPath: "/", type: "Document", title: "Page"})` |
| `plone_update_content` | Update existing content | `plone_update_content({path: "/page", title: "New Title"})` |
| `plone_delete_content` | Delete content | `plone_delete_content({path: "/old-page"})` |
| `plone_search` | Search content | `plone_search({query: "news", portal_type: ["Document"]})` |
| `plone_transition_workflow` | Change workflow state | `plone_transition_workflow({path: "/page", transition: "publish"})` |

## Block Management

### Creating Content with Blocks

<<<<<<< HEAD
- **plone_get_workflow_info**: Get workflow information for content
- **plone_transition_workflow**: Execute workflow transitions

## Examples

### Get Site Information

```
plone_get_site_info()
```

### Create a Document with Blocks

```
plone_create_blocks_content({
  "parentPath": "/news",
  "type": "Document",
  "title": "My New Document",
  "description": "A sample document",
  "blocksData": [
=======
```javascript
// 1. Prepare blocks (60-second TTL - meant to be used inmediatly before content creation/editing)
plone_create_blocks_layout({
  "blocks": [
>>>>>>> 983a5382
    {
      "type": "text",
      "data": {"text": "Welcome to our site!"}
    },
    {
      "type": "teaser",
      "data": {
        "href": "/about",
        "title": "Learn More",
        "description": "Discover what we do"
      }
    }
  ]
})

<<<<<<< HEAD
### Add a Block to Existing Content

```
plone_add_block({
  "path": "/news/my-document",
  "blockType": "teaser",
  "blockData": {
    "href": "/related-page",
    "title": "Related Article",
    "description": "Check out this related content"
  },
  "position": 1
})
```

### Create Individual Block Types

```
// Create a text block
plone_create_text_block({
  "text": "This is a rich text block",
  "format": "plain"
})
=======
// 2. Create content (within 60 seconds), the previously prepared blocks will automatically be included in the request
plone_create_content({
  "parentPath": "/",
  "type": "Document",
  "title": "Homepage"
})
```

### Managing Individual Blocks
>>>>>>> 983a5382

```javascript
// Add a single block
plone_add_single_block({
  "path": "/homepage",
  "blockType": "text",
  "blockData": {"text": "New paragraph"},
  "position": 1
})

// Update a block
plone_update_single_block({
  "path": "/homepage",
  "blockId": "51176ead-7b59-402d-9412-baed46821b36",  // Get ID from plone_get_content
  "blockData": {"text": "Updated text"}
})

<<<<<<< HEAD
### Search for Content

```
plone_search({
  "query": "news",
  "portal_type": ["News Item", "Document"],
  "sort_on": "modified",
  "sort_order": "descending"
})
```

### Get Content with Expanded Components

```
plone_get_content({
  "path": "/news/my-document",
  "expand": ["breadcrumbs", "workflow", "actions"]
=======
// Remove a block
plone_remove_single_block({
  "path": "/homepage",
  "blockId": "51176ead-7b59-402d-9412-baed46821b36"
})
```

## Available Block Types

- **text**: Rich text content
- **teaser**: Link preview card with image
- **__button**: Call-to-action button
- **separator**: Visual divider line

Use `plone_get_block_schemas()` to see all block types and their properties.

## Common Workflows

### Create and Publish a Page

```javascript
// Configure connection
plone_configure({baseUrl: "https://mysite.com", username: "editor", password: "secret"})

// Create with blocks
plone_create_blocks_layout({
  "blocks": [{"type": "text", "data": {"text": "Article content..."}}]
})
plone_create_content({
  "parentPath": "/news",
  "type": "News Item",
  "title": "Breaking News"
>>>>>>> 983a5382
})

<<<<<<< HEAD
### Execute Workflow Transition

```
=======
// Publish
>>>>>>> 983a5382
plone_transition_workflow({
  "path": "/news/breaking-news",
  "transition": "publish"
})
```

### Search and Filter

```javascript
plone_search({
  "query": "annual report",
  "portal_type": ["Document", "File"],
  "review_state": ["published"],
  "sort_on": "modified",
  "sort_order": "descending",
  "b_size": 10
})
```

## Important Notes

⚠️ **Prepared blocks expire after 60 seconds** - Always call `plone_create_blocks_layout` immediately before creating/updating content.

⚠️ **Always configure first** - Run `plone_configure` before any other operations in each session.

## Development

```bash
# Development mode with hot reload
pnpm run dev

# Test with MCP Inspector
pnpm run inspector

# Build for production
pnpm run build
```

## Troubleshooting

| Issue | Solution |
|-------|----------|
| "Plone client not configured" | Run `plone_configure` first |
| "Block not found" | Use `plone_get_content` to get valid block IDs |
| Connection errors | Check Plone URL and credentials |
| Blocks not applied | Ensure you use them within 60 seconds |

## Resources

<<<<<<< HEAD
The server implements the following endpoint patterns:

- `GET /++api++/path/to/content` - Get content
- `POST /++api++/path/to/parent` - Create content
- `PATCH /++api++/path/to/content` - Update content
- `DELETE /++api++/path/to/content` - Delete content
- `GET /++api++/@search` - Search content
- `GET /++api++/path/to/content/@workflow` - Get workflow info
- `POST /++api++/path/to/content/@workflow/transition` - Execute transition
- `GET /++api++/@types` - Get content types
- `GET /++api++/@vocabularies/vocab-name` - Get vocabulary
=======
- [Plone REST API Documentation](https://plonerestapi.readthedocs.io/)
- [MCP Documentation](https://modelcontextprotocol.io/docs)
>>>>>>> 983a5382

## License

MIT<|MERGE_RESOLUTION|>--- conflicted
+++ resolved
@@ -2,23 +2,7 @@
 
 A Model Context Protocol (MCP) server for integrating MCP clients with Plone CMS via REST API. Enables content management, search, workflow operations, and Volto blocks management.
 
-<<<<<<< HEAD
-## Features
-
-- **Authentication**: Connect and authenticate against an existing Plone instance (Support for both JWT tokens and basic authentication)
-- **Content Management**: Create, read, update, and delete content objects (including all Plone core content types)
-- **Volto Blocks Support**: Full support for Plone 6 blocks-based content editing
-- **Block Management**: Add, update, and remove individual blocks from content
-- **Rich Block Types**: Support for all major Volto block types (text, image, teaser, listing, etc.)
-- **Search**: Full-text search across Plone content
-- **Workflow**: View workflow states and execute transitions
-- **Site Information**: Access site configuration and available content types
-- **Vocabularies**: Query Plone vocabularies for form fields
-
-## Installation
-=======
 ## Quick Start using Claude Desktop as an example
->>>>>>> 983a5382
 
 1. **Install**
 ```bash
@@ -37,14 +21,8 @@
 {
   "mcpServers": {
     "plone": {
-<<<<<<< HEAD
-      "command": "/path/to/node/v22.15.0/bin/node",
-      "args": ["/path/to/plone-mcp/dist/index.js"],
-      "env": {}
-=======
       "command": "node",
       "args": ["/absolute/path/to/plone-mcp/dist/index.js"]
->>>>>>> 983a5382
     }
   }
 }
@@ -52,36 +30,8 @@
 
 3. **Restart Claude Desktop**
 
-<<<<<<< HEAD
-```
-{
-  "mcpServers": {
-    "plone": {
-      "command": "/Users/timo/.nvm/versions/node/v22.19.0/bin/node",
-      "args": ["/Users/timo/workspace/kitconcept/plone-mcp/dist/index.js"],
-      "env": {}
-    }
-  }
-}
-```
-
-Then restart Claude Desktop.
-
-Claude Desktop should now show `plone-mcp` under Claude > Settings > Connectors.
-
-### With ChatGPT (OpenAI)
-
-todo
-
-### Configuration
-
-Before using any other tools, configure the connection to your Plone site:
-
-```
-=======
 4. **Connect to Plone** (by requesting it to Claude, while providing necessary url and credentials)
 ```javascript
->>>>>>> 983a5382
 plone_configure({
   "baseUrl": "https://demo.plone.org",
   "username": "admin",
@@ -119,33 +69,10 @@
 
 ### Creating Content with Blocks
 
-<<<<<<< HEAD
-- **plone_get_workflow_info**: Get workflow information for content
-- **plone_transition_workflow**: Execute workflow transitions
-
-## Examples
-
-### Get Site Information
-
-```
-plone_get_site_info()
-```
-
-### Create a Document with Blocks
-
-```
-plone_create_blocks_content({
-  "parentPath": "/news",
-  "type": "Document",
-  "title": "My New Document",
-  "description": "A sample document",
-  "blocksData": [
-=======
 ```javascript
 // 1. Prepare blocks (60-second TTL - meant to be used inmediatly before content creation/editing)
 plone_create_blocks_layout({
   "blocks": [
->>>>>>> 983a5382
     {
       "type": "text",
       "data": {"text": "Welcome to our site!"}
@@ -161,31 +88,6 @@
   ]
 })
 
-<<<<<<< HEAD
-### Add a Block to Existing Content
-
-```
-plone_add_block({
-  "path": "/news/my-document",
-  "blockType": "teaser",
-  "blockData": {
-    "href": "/related-page",
-    "title": "Related Article",
-    "description": "Check out this related content"
-  },
-  "position": 1
-})
-```
-
-### Create Individual Block Types
-
-```
-// Create a text block
-plone_create_text_block({
-  "text": "This is a rich text block",
-  "format": "plain"
-})
-=======
 // 2. Create content (within 60 seconds), the previously prepared blocks will automatically be included in the request
 plone_create_content({
   "parentPath": "/",
@@ -195,7 +97,6 @@
 ```
 
 ### Managing Individual Blocks
->>>>>>> 983a5382
 
 ```javascript
 // Add a single block
@@ -213,25 +114,6 @@
   "blockData": {"text": "Updated text"}
 })
 
-<<<<<<< HEAD
-### Search for Content
-
-```
-plone_search({
-  "query": "news",
-  "portal_type": ["News Item", "Document"],
-  "sort_on": "modified",
-  "sort_order": "descending"
-})
-```
-
-### Get Content with Expanded Components
-
-```
-plone_get_content({
-  "path": "/news/my-document",
-  "expand": ["breadcrumbs", "workflow", "actions"]
-=======
 // Remove a block
 plone_remove_single_block({
   "path": "/homepage",
@@ -264,16 +146,9 @@
   "parentPath": "/news",
   "type": "News Item",
   "title": "Breaking News"
->>>>>>> 983a5382
-})
-
-<<<<<<< HEAD
-### Execute Workflow Transition
-
-```
-=======
+})
+
 // Publish
->>>>>>> 983a5382
 plone_transition_workflow({
   "path": "/news/breaking-news",
   "transition": "publish"
@@ -323,22 +198,8 @@
 
 ## Resources
 
-<<<<<<< HEAD
-The server implements the following endpoint patterns:
-
-- `GET /++api++/path/to/content` - Get content
-- `POST /++api++/path/to/parent` - Create content
-- `PATCH /++api++/path/to/content` - Update content
-- `DELETE /++api++/path/to/content` - Delete content
-- `GET /++api++/@search` - Search content
-- `GET /++api++/path/to/content/@workflow` - Get workflow info
-- `POST /++api++/path/to/content/@workflow/transition` - Execute transition
-- `GET /++api++/@types` - Get content types
-- `GET /++api++/@vocabularies/vocab-name` - Get vocabulary
-=======
 - [Plone REST API Documentation](https://plonerestapi.readthedocs.io/)
 - [MCP Documentation](https://modelcontextprotocol.io/docs)
->>>>>>> 983a5382
 
 ## License
 
