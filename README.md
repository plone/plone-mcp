--- conflicted
+++ resolved
@@ -1,10 +1,7 @@
 # Plone MCP Server
 
-A Model Context Protocol (MCP) server for integrating MCP clients with Plone CMS via REST API. Enables content management, search, workflow operations, and Volto blocks management.
-
-<<<<<<< HEAD
-## Quick Start using Claude Desktop as an example
-=======
+A Model Context Protocol (MCP) server that provides integration with Plone CMS REST API. This server allows Claude and other MCP clients to interact with Plone sites for content management, search, workflow operations, and comprehensive Volto blocks support.
+
 ## Features
 
 - **Authentication**: Connect and authenticate against an existing Plone instance (Support for both JWT tokens and basic authentication)
@@ -18,44 +15,36 @@
 - **Vocabularies**: Query Plone vocabularies for form fields
 
 ## Installation
->>>>>>> 96b15389
-
-1. **Install**
+
 ```bash
-git clone git@github.com:kitconcept/plone-mcp.git
-cd plone-mcp
-pnpm run build
-```
-
-2. **Configure Claude Desktop**
-
-Add to Claude's configuration file:
-- macOS: `~/Library/Application Support/Claude/claude_desktop_config.json`
-- Windows: `%APPDATA%\Claude\claude_desktop_config.json`
+npm install
+npm run build
+```
+
+## Usage
+
+### With Claude Desktop
+
+Add the following to your Claude Desktop configuration (on OSX: ~/Library/Application Support/Claude/claude_desktop_config.json):
 
 ```json
 {
   "mcpServers": {
     "plone": {
-<<<<<<< HEAD
-      "command": "node",
-      "args": ["/absolute/path/to/plone-mcp/dist/index.js"]
-=======
       "command": "/path/to/node/v22.15.0/bin/node",
       "args": ["/path/to/plone-mcp/dist/index.js"],
       "env": {}
->>>>>>> 96b15389
     }
   }
 }
 ```
 
-3. **Restart Claude Desktop**
-
-<<<<<<< HEAD
-4. **Connect to Plone** (by requesting it to Claude, while providing necessary url and credentials)
-```javascript
-=======
+Amend the path in the config to your actual path (e.g. vi "/Users/timo/workspace/kitconcept/plone-mcp/dist/index.js").
+
+Amend the Node version you are using to the path to your actual node version (e.g. "/Users/timo/.nvm/versions/node/v22.15.0/bin/node").
+
+An example of a working version might look like this:
+
 ```
 {
   "mcpServers": {
@@ -81,50 +70,58 @@
 Before using any other tools, configure the connection to your Plone site:
 
 ```
->>>>>>> 96b15389
 plone_configure({
-  "baseUrl": "https://demo.plone.org",
+  "baseUrl": "https://your-plone-site.com",
   "username": "admin",
-  "password": "admin"
-})
-```
-
-## Prerequisites
-
-- Node.js 18+
-- pnpm 8+
-- Plone 6.0+ site with REST API
-
-## Core Features
-
-- **Content Management**: CRUD operations on all Plone content types
-- **Block System**: Create and manage Volto blocks
-- **Search**: Full-text search with filtering and sorting
-- **Workflow**: Manage publication states and transitions
-- **Site Info**: Access content types, vocabularies, and site configuration
-
-## Essential Tools
-
-| Tool | Description | Example |
-|------|-------------|---------|
-| `plone_configure` | Connect to Plone (required first) | `plone_configure({baseUrl, username, password})` |
-| `plone_get_content` | Get content by path | `plone_get_content({path: "/news"})` |
-| `plone_create_content` | Create new content | `plone_create_content({parentPath: "/", type: "Document", title: "Page"})` |
-| `plone_update_content` | Update existing content | `plone_update_content({path: "/page", title: "New Title"})` |
-| `plone_delete_content` | Delete content | `plone_delete_content({path: "/old-page"})` |
-| `plone_search` | Search content | `plone_search({query: "news", portal_type: ["Document"]})` |
-| `plone_transition_workflow` | Change workflow state | `plone_transition_workflow({path: "/page", transition: "publish"})` |
-
-## Block Management
-
-### Creating Content with Blocks
-
-<<<<<<< HEAD
-```javascript
-// 1. Prepare blocks (60-second TTL - meant to be used inmediatly before content creation/editing)
-plone_create_blocks_layout({
-  "blocks": [
-=======
+  "password": "secret"
+})
+```
+
+Or with JWT token:
+
+```
+plone_configure({
+  "baseUrl": "https://your-plone-site.com",
+  "token": "your-jwt-token"
+})
+```
+
+## Available Tools
+
+### Core Tools
+
+- **plone_configure**: Configure connection to Plone site
+- **plone_get_site_info**: Get information about the Plone site
+
+### Content Management
+
+- **plone_get_content**: Get content by path, with optional component expansion
+- **plone_create_content**: Create new content (Documents, Folders, News Items, etc.) with optional blocks support
+- **plone_update_content**: Update existing content with optional blocks support
+- **plone_delete_content**: Delete content
+
+### Volto Blocks Management
+
+- **plone_create_blocks_content**: Create new content with a complete blocks structure
+- **plone_add_block**: Add a single block to existing content
+- **plone_update_block**: Update a specific block in content
+- **plone_remove_block**: Remove a specific block from content
+
+### Block Creation Helpers
+
+- **plone_create_text_block**: Create a rich text (Slate) block with formatted content
+- **plone_create_image_block**: Create an image block with size and alignment options
+- **plone_create_teaser_block**: Create a teaser block with links and preview images
+- **plone_create_listing_block**: Create a content listing block with query and template options
+
+### Search and Discovery
+
+- **plone_search**: Search for content with filters and sorting
+- **plone_get_types**: Get available content types
+- **plone_get_vocabularies**: Query vocabulary values
+
+### Workflow
+
 - **plone_get_workflow_info**: Get workflow information for content
 - **plone_transition_workflow**: Execute workflow transitions
 
@@ -145,33 +142,26 @@
   "title": "My New Document",
   "description": "A sample document",
   "blocksData": [
->>>>>>> 96b15389
     {
-      "type": "text",
-      "data": {"text": "Welcome to our site!"}
+      "blockType": "slate",
+      "data": {
+        "value": [{"type": "p", "children": [{"text": "Welcome to our new document!"}]}],
+        "plaintext": "Welcome to our new document!"
+      }
     },
     {
-      "type": "teaser",
+      "blockType": "image",
       "data": {
-        "href": "/about",
-        "title": "Learn More",
-        "description": "Discover what we do"
+        "url": "/path/to/image.jpg",
+        "alt": "Sample image",
+        "size": "l",
+        "align": "center"
       }
     }
   ]
 })
-
-<<<<<<< HEAD
-// 2. Create content (within 60 seconds), the previously prepared blocks will automatically be included in the request
-plone_create_content({
-  "parentPath": "/",
-  "type": "Document",
-  "title": "Homepage"
-})
-```
-
-### Managing Individual Blocks
-=======
+```
+
 ### Add a Block to Existing Content
 
 ```
@@ -195,58 +185,28 @@
   "text": "This is a rich text block",
   "format": "plain"
 })
->>>>>>> 96b15389
-
-```javascript
-// Add a single block
-plone_add_single_block({
-  "path": "/homepage",
-  "blockType": "text",
-  "blockData": {"text": "New paragraph"},
-  "position": 1
-})
-
-// Update a block
-plone_update_single_block({
-  "path": "/homepage",
-  "blockId": "51176ead-7b59-402d-9412-baed46821b36",  // Get ID from plone_get_content
-  "blockData": {"text": "Updated text"}
-})
-
-<<<<<<< HEAD
-// Remove a block
-plone_remove_single_block({
-  "path": "/homepage",
-  "blockId": "51176ead-7b59-402d-9412-baed46821b36"
-})
-```
-
-## Available Block Types
-
-- **text**: Rich text content
-- **teaser**: Link preview card with image
-- **__button**: Call-to-action button
-- **separator**: Visual divider line
-
-Use `plone_get_block_schemas()` to see all block types and their properties.
-
-## Common Workflows
-
-### Create and Publish a Page
-
-```javascript
-// Configure connection
-plone_configure({baseUrl: "https://mysite.com", username: "editor", password: "secret"})
-
-// Create with blocks
-plone_create_blocks_layout({
-  "blocks": [{"type": "text", "data": {"text": "Article content..."}}]
-})
-plone_create_content({
-  "parentPath": "/news",
-  "type": "News Item",
-  "title": "Breaking News"
-=======
+
+// Create an image block
+plone_create_image_block({
+  "imageUrl": "/path/to/image.jpg",
+  "alt": "Description of image",
+  "caption": "Image caption",
+  "size": "l",
+  "align": "center"
+})
+
+// Create a listing block
+plone_create_listing_block({
+  "query": [
+    {"i": "portal_type", "o": "plone.app.querystring.operation.selection.any", "v": ["News Item"]}
+  ],
+  "sort_on": "modified",
+  "sort_order": "descending",
+  "limit": 5,
+  "template": "summary"
+})
+```
+
 ### Search for Content
 
 ```
@@ -264,69 +224,56 @@
 plone_get_content({
   "path": "/news/my-document",
   "expand": ["breadcrumbs", "workflow", "actions"]
->>>>>>> 96b15389
-})
-
-<<<<<<< HEAD
-// Publish
-=======
+})
+```
+
 ### Execute Workflow Transition
 
 ```
->>>>>>> 96b15389
 plone_transition_workflow({
-  "path": "/news/breaking-news",
-  "transition": "publish"
-})
-```
-
-### Search and Filter
-
-```javascript
-plone_search({
-  "query": "annual report",
-  "portal_type": ["Document", "File"],
-  "review_state": ["published"],
-  "sort_on": "modified",
-  "sort_order": "descending",
-  "b_size": 10
-})
-```
-
-## Important Notes
-
-⚠️ **Prepared blocks expire after 60 seconds** - Always call `plone_create_blocks_layout` immediately before creating/updating content.
-
-⚠️ **Always configure first** - Run `plone_configure` before any other operations in each session.
+  "path": "/news/my-document",
+  "transition": "publish",
+  "comment": "Ready for publication"
+})
+```
 
 ## Development
 
 ```bash
-# Development mode with hot reload
-pnpm run dev
-
-# Test with MCP Inspector
-pnpm run inspector
-
-# Build for production
-pnpm run build
-```
-
-## Troubleshooting
-
-| Issue | Solution |
-|-------|----------|
-| "Plone client not configured" | Run `plone_configure` first |
-| "Block not found" | Use `plone_get_content` to get valid block IDs |
-| Connection errors | Check Plone URL and credentials |
-| Blocks not applied | Ensure you use them within 60 seconds |
-
-## Resources
-
-<<<<<<< HEAD
-- [Plone REST API Documentation](https://plonerestapi.readthedocs.io/)
-- [MCP Documentation](https://modelcontextprotocol.io/docs)
-=======
+# Development mode
+npm run dev
+
+# Build
+npm run build
+
+# Start built server
+npm start
+
+# Test with MCP Inspector (development)
+npm run inspector
+
+# Test with MCP Inspector (built version)
+npm run inspector:built
+```
+
+### Using the MCP Inspector
+
+The MCP Inspector provides a web-based interface to test and explore your MCP server tools:
+
+1. Run `npm run inspector` to start the inspector with the development server
+2. Open your browser to the URL shown in the terminal (typically `http://localhost:5173`)
+3. The inspector will connect to your Plone MCP server and allow you to:
+   - Browse available tools and their schemas
+   - Test tool calls with sample data
+   - View request/response cycles
+   - Debug connection issues
+
+This is especially useful for testing your Plone server configuration and exploring the available content management tools before integrating with Claude or other MCP clients.
+
+## API Reference
+
+Based on the official Plone REST API documentation: https://plonerestapi.readthedocs.io/
+
 The server implements the following endpoint patterns:
 
 - `GET /++api++/path/to/content` - Get content
@@ -338,7 +285,6 @@
 - `POST /++api++/path/to/content/@workflow/transition` - Execute transition
 - `GET /++api++/@types` - Get content types
 - `GET /++api++/@vocabularies/vocab-name` - Get vocabulary
->>>>>>> 96b15389
 
 ## License
 
